--- conflicted
+++ resolved
@@ -5,13 +5,8 @@
   - HG=F        # Copper
   - PL=F        # Platinum
   - PA=F        # Palladium
-<<<<<<< HEAD
-  - ALI=F       # Aluminum
   - ZN=F        # Zinc
-  - BTC-USD
   - NI=F        # Nickel
-=======
->>>>>>> 81f73e15
   - URA         # Uranium ETF
   - REMX        # Rare Earth/Strategic Metals ETF
 
